﻿// This Source Code Form is subject to the terms of the MIT License.
// If a copy of the MIT was not distributed with this file, You can obtain one at https://opensource.org/licenses/MIT.
// Copyright (C) Leszek Pomianowski and WPF UI Contributors.
// All Rights Reserved.

using System;
using System.ComponentModel;
using System.Windows;
using System.Windows.Controls.Primitives;
using Wpf.Ui.Common;

namespace Wpf.Ui.Controls;

/// <summary>
/// Represents a control that creates a pop-up window that displays information for an element in the interface.
/// </summary>
[TemplatePart(Name = "PART_Popup", Type = typeof(System.Windows.Controls.Primitives.Popup))]
public class Flyout : System.Windows.Controls.ContentControl
{
    private const string ElementPopup = "PART_Popup";

    private System.Windows.Controls.Primitives.Popup? _popup = null;

    /// <summary>
    /// Property for <see cref="IsOpen"/>.
    /// </summary>
    public static readonly DependencyProperty IsOpenProperty = DependencyProperty.Register(
        nameof(IsOpen),
        typeof(bool),
        typeof(Flyout),
        new PropertyMetadata(false)
    );

    /// <summary>
    /// Property for <see cref="Placement"/>.
    /// </summary>
    public static readonly DependencyProperty PlacementProperty = DependencyProperty.Register(
        nameof(Placement),
        typeof(PlacementMode),
        typeof(Flyout),
        new PropertyMetadata(PlacementMode.Top)
    );

    /// <summary>
    /// Routed event for <see cref="Opened"/>.
    /// </summary>
    public static readonly RoutedEvent OpenedEvent = EventManager.RegisterRoutedEvent(
        nameof(Opened), RoutingStrategy.Bubble, typeof(TypedEventHandler<Flyout, RoutedEventArgs>), typeof(Flyout));

    /// <summary>
    /// Routed event for <see cref="Closed"/>.
    /// </summary>
    public static readonly RoutedEvent ClosedEvent = EventManager.RegisterRoutedEvent(
        nameof(Closed), RoutingStrategy.Bubble, typeof(TypedEventHandler<Flyout, RoutedEventArgs>), typeof(Flyout));

    /// <summary>
    /// Gets or sets a value that indicates whether a <see cref="Flyout" /> is visible.
    /// </summary>
    public bool IsOpen
    {
        get => (bool)GetValue(IsOpenProperty);
        set => SetValue(IsOpenProperty, value);
    }

    /// Event triggered when <see cref="Flyout" /> is opened.
    /// </summary>
    public event TypedEventHandler<Flyout, RoutedEventArgs> Opened
    {
        add => AddHandler(OpenedEvent, value);
        remove => RemoveHandler(OpenedEvent, value);
    }

    /// Event triggered when <see cref="Flyout" /> is opened.
    /// </summary>
    public event TypedEventHandler<Flyout, RoutedEventArgs> Closed
    {
        add => AddHandler(ClosedEvent, value);
        remove => RemoveHandler(ClosedEvent, value);
    }


    /// <summary>
    /// Gets or sets the orientation of the <see cref="Flyout" /> control when the control opens,
    /// and specifies the behavior of the <see cref="T:System.Windows.Controls.Primitives.Popup" />
    /// control when it overlaps screen boundaries.
    /// </summary>
    [Bindable(true)]
    [Category("Layout")]
    public PlacementMode Placement
    {
        get => (PlacementMode)GetValue(PlacementProperty);
        set => SetValue(PlacementProperty, value);
    }

    /// <summary>
    /// Invoked whenever application code or an internal process,
    /// such as a rebuilding layout pass, calls the ApplyTemplate method.
    /// </summary>
    public override void OnApplyTemplate()
    {
        base.OnApplyTemplate();

        _popup = GetTemplateChild(ElementPopup) as System.Windows.Controls.Primitives.Popup;

        if (_popup != null)
        {
            _popup.Opened -= OnPopupOpened;
            _popup.Opened += OnPopupOpened;

            _popup.Closed -= OnPopupClosed;
            _popup.Closed += OnPopupClosed;
        }
    }

    public void Show()
    {
        if (!IsOpen)
            IsOpen = true;
    }

    public void Hide()
    {
        if (IsOpen)
            IsOpen = false;
    }

<<<<<<< HEAD
    protected virtual void OnPopupOpened(object? sender, EventArgs e)
    {
        RaiseEvent(new RoutedEventArgs(OpenedEvent, this));
    }
=======
    protected virtual void OnPopupOpened(object? sender, EventArgs e) { }
>>>>>>> 9cbb35b3

    protected virtual void OnPopupClosed(object? sender, EventArgs e)
    {
        Hide();
        RaiseEvent(new RoutedEventArgs(ClosedEvent, this));
    }
}<|MERGE_RESOLUTION|>--- conflicted
+++ resolved
@@ -124,14 +124,10 @@
             IsOpen = false;
     }
 
-<<<<<<< HEAD
     protected virtual void OnPopupOpened(object? sender, EventArgs e)
     {
         RaiseEvent(new RoutedEventArgs(OpenedEvent, this));
     }
-=======
-    protected virtual void OnPopupOpened(object? sender, EventArgs e) { }
->>>>>>> 9cbb35b3
 
     protected virtual void OnPopupClosed(object? sender, EventArgs e)
     {
