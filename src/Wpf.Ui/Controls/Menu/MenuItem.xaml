<!--
    This Source Code Form is subject to the terms of the MIT License.
    If a copy of the MIT was not distributed with this file, You can obtain one at https://opensource.org/licenses/MIT.
    Copyright (C) Leszek Pomianowski and WPF UI Contributors.
    All Rights Reserved.
-->

<ResourceDictionary
    xmlns="http://schemas.microsoft.com/winfx/2006/xaml/presentation"
    xmlns:x="http://schemas.microsoft.com/winfx/2006/xaml"
    xmlns:controls="clr-namespace:Wpf.Ui.Controls">

    <Style
        x:Key="UiMenuItemScrollViewer"
        BasedOn="{StaticResource {x:Type ScrollViewer}}"
        TargetType="{x:Type ScrollViewer}">
        <Setter Property="HorizontalScrollBarVisibility" Value="Disabled" />
        <Setter Property="VerticalScrollBarVisibility" Value="Auto" />
    </Style>

    <!--
        DEFAULT WPF MENU ITEM
    -->

    <Style x:Key="{x:Static MenuItem.SeparatorStyleKey}" TargetType="{x:Type Separator}">
        <Setter Property="BorderBrush" Value="{DynamicResource MenuBarItemBorderBrush}" />
        <Setter Property="Background" Value="Transparent" />
        <Setter Property="Margin" Value="0,1,0,1" />
        <Setter Property="BorderThickness" Value="1,1,0,0" />
        <Setter Property="SnapsToDevicePixels" Value="True" />
        <Setter Property="OverridesDefaultStyle" Value="True" />
        <Setter Property="Template">
            <Setter.Value>
                <ControlTemplate TargetType="{x:Type Separator}">
                    <Border
                        Width="{TemplateBinding Width}"
                        Margin="{TemplateBinding Margin}"
                        Background="{TemplateBinding Background}"
                        BorderBrush="{TemplateBinding BorderBrush}"
                        BorderThickness="{TemplateBinding BorderThickness}" />
                </ControlTemplate>
            </Setter.Value>
        </Setter>
    </Style>

    <!--  TopLevelHeader  -->
    <ControlTemplate x:Key="{x:Static MenuItem.TopLevelHeaderTemplateKey}" TargetType="{x:Type MenuItem}">
        <Border
            x:Name="Border"
            Margin="4"
            Background="Transparent"
            CornerRadius="6">
            <Grid>
                <Grid.RowDefinitions>
                    <RowDefinition Height="*" />
                    <RowDefinition Height="Auto" />
                </Grid.RowDefinitions>

                <Grid Margin="10">
                    <Grid.ColumnDefinitions>
                        <ColumnDefinition Width="Auto" />
                        <ColumnDefinition Width="*" />
                    </Grid.ColumnDefinitions>
                    <ContentPresenter
                        x:Name="Icon"
                        Grid.Column="0"
                        Margin="0,0,6,0"
                        VerticalAlignment="Center"
                        Content="{TemplateBinding Icon}" />
                    <ContentPresenter
                        x:Name="HeaderPresenter"
                        Grid.Column="1"
                        VerticalAlignment="Center"
                        ContentSource="Header"
                        RecognizesAccessKey="True"
                        TextElement.Foreground="{TemplateBinding Foreground}" />
                </Grid>

                <Popup
                    x:Name="Popup"
                    Grid.Row="1"
                    Grid.Column="0"
                    AllowsTransparency="True"
                    Focusable="False"
                    HorizontalOffset="-12"
                    IsOpen="{TemplateBinding IsSubmenuOpen}"
                    Placement="Bottom"
                    PlacementTarget="{Binding ElementName=Border}"
                    PopupAnimation="None"
                    VerticalOffset="1">
                    <Grid>
                        <Border
                            x:Name="SubmenuBorder"
                            Margin="12,0,12,18"
                            Padding="0,3,0,3"
                            Background="{DynamicResource FlyoutBackground}"
                            BorderBrush="{DynamicResource FlyoutBorderBrush}"
                            BorderThickness="1"
                            CornerRadius="8"
                            SnapsToDevicePixels="True">
                            <Border.RenderTransform>
                                <TranslateTransform />
                            </Border.RenderTransform>
<<<<<<< HEAD
                            <Border.Background>
                                <SolidColorBrush Color="{DynamicResource SystemFillColorSolidNeutralBackground}" />
                            </Border.Background>
                            <controls:PassiveScrollViewer CanContentScroll="True" Style="{StaticResource UiMenuItemScrollViewer}">
=======

                            <ScrollViewer CanContentScroll="True" Style="{StaticResource UiMenuItemScrollViewer}">
>>>>>>> bdff9f93
                                <StackPanel IsItemsHost="True" KeyboardNavigation.DirectionalNavigation="Cycle" />
                            </controls:PassiveScrollViewer>
                            <Border.Effect>
                                <DropShadowEffect
                                    BlurRadius="20"
                                    Direction="270"
                                    Opacity="0.25"
                                    ShadowDepth="6" />
                            </Border.Effect>
                        </Border>
                    </Grid>
                </Popup>
            </Grid>
        </Border>
        <ControlTemplate.Triggers>
            <Trigger Property="Icon" Value="{x:Null}">
                <Setter TargetName="Icon" Property="Visibility" Value="Collapsed" />
            </Trigger>
            <Trigger Property="Header" Value="{x:Null}">
                <Setter TargetName="Icon" Property="Margin" Value="0" />
                <Setter TargetName="HeaderPresenter" Property="Visibility" Value="Collapsed" />
            </Trigger>
            <Trigger Property="IsHighlighted" Value="True">
                <Setter TargetName="Border" Property="Background" Value="{DynamicResource MenuBarItemBackgroundSelected}" />
            </Trigger>
            <Trigger Property="IsEnabled" Value="False">
                <Setter Property="Foreground">
                    <Setter.Value>
                        <SolidColorBrush Color="{DynamicResource TextFillColorDisabled}" />
                    </Setter.Value>
                </Setter>
            </Trigger>
            <Trigger Property="IsSubmenuOpen" Value="True">
                <Trigger.EnterActions>
                    <BeginStoryboard>
                        <Storyboard>
                            <DoubleAnimation
                                Storyboard.TargetName="SubmenuBorder"
                                Storyboard.TargetProperty="(Border.RenderTransform).(TranslateTransform.Y)"
                                From="-90"
                                To="0"
                                Duration="00:00:00.167">
                                <DoubleAnimation.EasingFunction>
                                    <CircleEase EasingMode="EaseOut" />
                                </DoubleAnimation.EasingFunction>
                            </DoubleAnimation>
                        </Storyboard>
                    </BeginStoryboard>
                </Trigger.EnterActions>
            </Trigger>
        </ControlTemplate.Triggers>
    </ControlTemplate>

    <!--  TopLevelItem  -->
    <ControlTemplate x:Key="{x:Static MenuItem.TopLevelItemTemplateKey}" TargetType="{x:Type MenuItem}">
        <Border
            x:Name="Border"
            Margin="4"
            Background="Transparent"
            CornerRadius="6">
            <Grid Margin="10">
                <Grid.ColumnDefinitions>
                    <ColumnDefinition Width="Auto" />
                    <ColumnDefinition Width="*" />
                </Grid.ColumnDefinitions>
                <ContentPresenter
                    x:Name="Icon"
                    Grid.Column="0"
                    Margin="0,0,6,0"
                    VerticalAlignment="Center"
                    Content="{TemplateBinding Icon}" />
                <ContentPresenter
                    x:Name="HeaderPresenter"
                    Grid.Column="1"
                    VerticalAlignment="Center"
                    ContentSource="Header"
                    RecognizesAccessKey="True"
                    TextElement.Foreground="{TemplateBinding Foreground}" />
            </Grid>
        </Border>
        <ControlTemplate.Triggers>
            <Trigger Property="IsHighlighted" Value="True">
                <Setter TargetName="Border" Property="Background" Value="{DynamicResource MenuBarItemBackgroundSelected}" />
            </Trigger>
            <Trigger Property="Icon" Value="{x:Null}">
                <Setter TargetName="Icon" Property="Visibility" Value="Collapsed" />
            </Trigger>
            <Trigger Property="Header" Value="{x:Null}">
                <Setter TargetName="Icon" Property="Margin" Value="0" />
                <Setter TargetName="HeaderPresenter" Property="Visibility" Value="Collapsed" />
            </Trigger>
            <Trigger Property="IsEnabled" Value="False">
                <Setter Property="Foreground">
                    <Setter.Value>
                        <SolidColorBrush Color="{DynamicResource TextFillColorDisabled}" />
                    </Setter.Value>
                </Setter>
            </Trigger>
        </ControlTemplate.Triggers>
    </ControlTemplate>

    <!--  SubmenuItem  -->
    <ControlTemplate x:Key="{x:Static MenuItem.SubmenuItemTemplateKey}" TargetType="{x:Type MenuItem}">
        <Border
            x:Name="Border"
            Margin="4,1,4,1"
            Background="Transparent"
            CornerRadius="4">
            <Grid Margin="8,6,8,6">
                <Grid.ColumnDefinitions>
                    <ColumnDefinition Width="Auto" />
                    <ColumnDefinition Width="Auto" />
                    <ColumnDefinition Width="*" />
                    <ColumnDefinition Width="Auto" SharedSizeGroup="Shortcut" />
                </Grid.ColumnDefinitions>

                <Border
                    x:Name="CheckBoxIconBorder"
                    Grid.Column="0"
                    Width="20"
                    Height="20"
                    Margin="0,0,6,0"
                    VerticalAlignment="Center"
                    Background="{DynamicResource CheckBoxBackground}"
                    BorderBrush="{DynamicResource CheckBoxBorderBrush}"
                    BorderThickness="1"
                    CornerRadius="4"
                    Visibility="Collapsed">
                    <TextBlock
                        x:Name="CheckBoxIcon"
                        HorizontalAlignment="Center"
                        VerticalAlignment="Center"
                        FontFamily="{DynamicResource FluentSystemIcons}"
                        FontSize="16"
                        Text=""
                        TextAlignment="Center" />
                </Border>

                <ContentPresenter
                    x:Name="Icon"
                    Grid.Column="1"
                    Margin="0,0,6,0"
                    VerticalAlignment="Center"
                    Content="{TemplateBinding Icon}" />

                <ContentPresenter
                    Grid.Column="2"
                    ContentSource="Header"
                    RecognizesAccessKey="True"
                    TextElement.Foreground="{TemplateBinding Foreground}" />

                <TextBlock
                    x:Name="InputGestureText"
                    Grid.Column="3"
                    Margin="25,0,0,0"
                    VerticalAlignment="Bottom"
                    DockPanel.Dock="Right"
                    FontSize="11"
                    Foreground="{DynamicResource TextFillColorDisabledBrush}"
                    Text="{TemplateBinding InputGestureText}" />
            </Grid>
        </Border>
        <ControlTemplate.Triggers>
            <Trigger Property="IsHighlighted" Value="True">
                <Setter TargetName="Border" Property="Background" Value="{DynamicResource MenuBarItemBackgroundSelected}" />
            </Trigger>
            <Trigger Property="Icon" Value="{x:Null}">
                <Setter TargetName="Icon" Property="Visibility" Value="Collapsed" />
            </Trigger>
            <Trigger Property="IsCheckable" Value="True">
                <Setter TargetName="CheckBoxIconBorder" Property="Visibility" Value="Visible" />
            </Trigger>
            <Trigger Property="IsChecked" Value="True">
                <Setter TargetName="CheckBoxIcon" Property="Text" Value="&#xF294;" />
            </Trigger>
            <Trigger Property="IsEnabled" Value="False">
                <Setter Property="Foreground">
                    <Setter.Value>
                        <SolidColorBrush Color="{DynamicResource TextFillColorDisabled}" />
                    </Setter.Value>
                </Setter>
            </Trigger>
            <Trigger Property="InputGestureText" Value="">
                <Setter TargetName="InputGestureText" Property="Visibility" Value="Collapsed" />
            </Trigger>
        </ControlTemplate.Triggers>
    </ControlTemplate>

    <!--  SubItem with Subitems  -->
    <ControlTemplate x:Key="{x:Static MenuItem.SubmenuHeaderTemplateKey}" TargetType="{x:Type MenuItem}">
        <Grid>
            <Grid.RowDefinitions>
                <RowDefinition Height="*" />
                <RowDefinition Height="Auto" />
            </Grid.RowDefinitions>

            <Border
                x:Name="Border"
                Grid.Row="1"
                Margin="4,1,4,1"
                BorderThickness="1"
                CornerRadius="4">
                <Grid x:Name="MenuItemContent" Margin="8,6,8,6">
                    <Grid.ColumnDefinitions>
                        <ColumnDefinition Width="Auto" />
                        <ColumnDefinition Width="*" />
                        <ColumnDefinition Width="Auto" />
                    </Grid.ColumnDefinitions>
                    <ContentPresenter
                        x:Name="Icon"
                        Grid.Column="0"
                        Margin="0,0,6,0"
                        VerticalAlignment="Center"
                        Content="{TemplateBinding Icon}" />

                    <ContentPresenter
                        x:Name="HeaderHost"
                        Grid.Column="1"
                        ContentSource="Header"
                        RecognizesAccessKey="True" />

                    <Grid Grid.Column="2">
                        <controls:SymbolIcon
                            x:Name="Chevron"
                            Margin="0,3,0,0"
                            VerticalAlignment="Center"
                            FontSize="{TemplateBinding FontSize}"
                            Symbol="ChevronRight20" />
                    </Grid>
                </Grid>
            </Border>

            <Popup
                x:Name="Popup"
                Grid.Row="1"
                AllowsTransparency="True"
                Focusable="False"
                IsOpen="{TemplateBinding IsSubmenuOpen}"
                Placement="Right"
                PlacementTarget="{Binding ElementName=MenuItemContent}"
                PopupAnimation="None"
                VerticalOffset="-20">
                <Grid>
                    <Border
                        x:Name="SubmenuBorder"
                        Margin="12,10,12,18"
                        Padding="0,3,0,3"
                        Background="{DynamicResource FlyoutBackground}"
                        BorderBrush="{DynamicResource FlyoutBorderBrush}"
                        BorderThickness="1"
                        CornerRadius="8"
                        SnapsToDevicePixels="True">
                        <Border.RenderTransform>
                            <TranslateTransform />
                        </Border.RenderTransform>
<<<<<<< HEAD
                        <Border.Background>
                            <SolidColorBrush Color="{DynamicResource SystemFillColorSolidNeutralBackground}" />
                        </Border.Background>
                        <controls:PassiveScrollViewer CanContentScroll="True" Style="{StaticResource UiMenuItemScrollViewer}">
=======
                        <ScrollViewer CanContentScroll="True" Style="{StaticResource UiMenuItemScrollViewer}">
>>>>>>> bdff9f93
                            <StackPanel IsItemsHost="True" KeyboardNavigation.DirectionalNavigation="Cycle" />
                        </controls:PassiveScrollViewer>
                        <Border.Effect>
                            <DropShadowEffect
                                BlurRadius="20"
                                Direction="270"
                                Opacity="0.5"
                                ShadowDepth="6" />
                        </Border.Effect>
                    </Border>
                </Grid>
            </Popup>
        </Grid>
        <ControlTemplate.Triggers>
            <Trigger Property="Icon" Value="{x:Null}">
                <Setter TargetName="Icon" Property="Visibility" Value="Collapsed" />
                <Setter TargetName="Icon" Property="Margin" Value="0" />
            </Trigger>
            <Trigger Property="IsHighlighted" Value="true">
                <Setter TargetName="Border" Property="Background" Value="{DynamicResource MenuBarItemBackgroundSelected}" />
            </Trigger>
            <!--<Trigger SourceName="Popup" Property="AllowsTransparency" Value="True">
                <Setter TargetName="SubmenuBorder" Property="CornerRadius" Value="4" />
                <Setter TargetName="SubmenuBorder" Property="Padding" Value="0,3,0,3" />
            </Trigger>-->
            <Trigger Property="IsEnabled" Value="false">
                <Setter Property="Foreground">
                    <Setter.Value>
                        <SolidColorBrush Color="{DynamicResource TextFillColorDisabled}" />
                    </Setter.Value>
                </Setter>
                <Setter TargetName="Chevron" Property="Foreground">
                    <Setter.Value>
                        <SolidColorBrush Color="{DynamicResource TextFillColorDisabled}" />
                    </Setter.Value>
                </Setter>
            </Trigger>
            <Trigger Property="IsSubmenuOpen" Value="True">
                <Trigger.EnterActions>
                    <BeginStoryboard>
                        <Storyboard>
                            <DoubleAnimation
                                Storyboard.TargetName="SubmenuBorder"
                                Storyboard.TargetProperty="(Border.RenderTransform).(TranslateTransform.Y)"
                                From="-90"
                                To="0"
                                Duration="00:00:00.167">
                                <DoubleAnimation.EasingFunction>
                                    <CircleEase EasingMode="EaseOut" />
                                </DoubleAnimation.EasingFunction>
                            </DoubleAnimation>
                        </Storyboard>
                    </BeginStoryboard>
                </Trigger.EnterActions>
            </Trigger>
        </ControlTemplate.Triggers>
    </ControlTemplate>

    <Style x:Key="UiMenuItem" TargetType="{x:Type MenuItem}">
        <Setter Property="FocusVisualStyle" Value="{DynamicResource DefaultControlFocusVisualStyle}" />
        <Setter Property="KeyboardNavigation.IsTabStop" Value="True" />
        <Setter Property="Focusable" Value="True" />
        <Setter Property="OverridesDefaultStyle" Value="True" />
        <Style.Triggers>
            <Trigger Property="Role" Value="TopLevelHeader">
                <Setter Property="Template" Value="{StaticResource {x:Static MenuItem.TopLevelHeaderTemplateKey}}" />
                <Setter Property="Grid.IsSharedSizeScope" Value="True" />
            </Trigger>
            <Trigger Property="Role" Value="TopLevelItem">
                <Setter Property="Template" Value="{StaticResource {x:Static MenuItem.TopLevelItemTemplateKey}}" />
            </Trigger>
            <Trigger Property="Role" Value="SubmenuHeader">
                <Setter Property="Template" Value="{StaticResource {x:Static MenuItem.SubmenuHeaderTemplateKey}}" />
            </Trigger>
            <Trigger Property="Role" Value="SubmenuItem">
                <Setter Property="Template" Value="{StaticResource {x:Static MenuItem.SubmenuItemTemplateKey}}" />
            </Trigger>
        </Style.Triggers>
    </Style>

    <Style
        x:Key="{x:Type MenuItem}"
        BasedOn="{StaticResource UiMenuItem}"
        TargetType="{x:Type MenuItem}" />

    <!--
        WPF UI MENU ITEM
    -->

    <!--  TopLevelHeader  -->
    <ControlTemplate x:Key="WpfUiMenuItemTopLevelHeaderTemplateKey" TargetType="{x:Type controls:MenuItem}">
        <Border
            x:Name="Border"
            Margin="4"
            Background="Transparent"
            CornerRadius="6">
            <Grid>
                <Grid.RowDefinitions>
                    <RowDefinition Height="*" />
                    <RowDefinition Height="Auto" />
                </Grid.RowDefinitions>

                <Grid Margin="10">
                    <Grid.ColumnDefinitions>
                        <ColumnDefinition Width="Auto" />
                        <ColumnDefinition Width="Auto" />
                        <ColumnDefinition Width="*" />
                    </Grid.ColumnDefinitions>
                    <ContentControl
                        x:Name="IconElement"
                        Grid.Column="0"
                        Margin="0,0,6,0"
                        VerticalAlignment="Center"
                        Content="{TemplateBinding Icon}"
                        FontSize="{TemplateBinding FontSize}" />

                    <ContentPresenter
                        x:Name="HeaderPresenter"
                        Grid.Column="2"
                        VerticalAlignment="Center"
                        ContentSource="Header"
                        RecognizesAccessKey="True"
                        TextElement.Foreground="{TemplateBinding Foreground}" />
                </Grid>

                <Popup
                    x:Name="Popup"
                    Grid.Row="1"
                    Grid.Column="0"
                    Grid.ColumnSpan="2"
                    AllowsTransparency="True"
                    Focusable="False"
                    HorizontalOffset="-12"
                    IsOpen="{TemplateBinding IsSubmenuOpen}"
                    Placement="Bottom"
                    PlacementTarget="{Binding ElementName=Border}"
                    PopupAnimation="None"
                    VerticalOffset="1">
                    <Grid>
                        <Border
                            x:Name="SubmenuBorder"
                            Margin="12,0,12,18"
                            Padding="0,3,0,3"
                            Background="{DynamicResource FlyoutBackground}"
                            BorderBrush="{DynamicResource FlyoutBorderBrush}"
                            BorderThickness="1"
                            CornerRadius="8"
                            SnapsToDevicePixels="True">
                            <Border.RenderTransform>
                                <TranslateTransform />
                            </Border.RenderTransform>
<<<<<<< HEAD
                            <Border.Background>
                                <SolidColorBrush Color="{DynamicResource SystemFillColorSolidNeutralBackground}" />
                            </Border.Background>
                            <controls:PassiveScrollViewer CanContentScroll="True" Style="{StaticResource UiMenuItemScrollViewer}">
=======
                            <ScrollViewer CanContentScroll="True" Style="{StaticResource UiMenuItemScrollViewer}">
>>>>>>> bdff9f93
                                <StackPanel IsItemsHost="True" KeyboardNavigation.DirectionalNavigation="Cycle" />
                            </controls:PassiveScrollViewer>
                            <Border.Effect>
                                <DropShadowEffect
                                    BlurRadius="20"
                                    Direction="270"
                                    Opacity="0.25"
                                    ShadowDepth="6" />
                            </Border.Effect>
                        </Border>
                    </Grid>
                </Popup>
            </Grid>
        </Border>
        <ControlTemplate.Triggers>
            <Trigger Property="Icon" Value="{x:Null}">
                <Setter TargetName="IconElement" Property="Visibility" Value="Collapsed" />
                <Setter TargetName="IconElement" Property="Margin" Value="0" />
            </Trigger>
            <Trigger Property="Header" Value="{x:Null}">
                <Setter TargetName="IconElement" Property="Margin" Value="0" />
                <Setter TargetName="HeaderPresenter" Property="Visibility" Value="Collapsed" />
            </Trigger>
            <Trigger Property="IsHighlighted" Value="True">
                <Setter TargetName="Border" Property="Background" Value="{DynamicResource MenuBarItemBackgroundSelected}" />
            </Trigger>
            <Trigger Property="IsEnabled" Value="False">
                <Setter Property="Foreground">
                    <Setter.Value>
                        <SolidColorBrush Color="{DynamicResource TextFillColorDisabled}" />
                    </Setter.Value>
                </Setter>
            </Trigger>
            <Trigger Property="IsSubmenuOpen" Value="True">
                <Trigger.EnterActions>
                    <BeginStoryboard>
                        <Storyboard>
                            <DoubleAnimation
                                Storyboard.TargetName="SubmenuBorder"
                                Storyboard.TargetProperty="(Border.RenderTransform).(TranslateTransform.Y)"
                                From="-90"
                                To="0"
                                Duration="00:00:00.167">
                                <DoubleAnimation.EasingFunction>
                                    <CircleEase EasingMode="EaseOut" />
                                </DoubleAnimation.EasingFunction>
                            </DoubleAnimation>
                        </Storyboard>
                    </BeginStoryboard>
                </Trigger.EnterActions>
            </Trigger>
        </ControlTemplate.Triggers>
    </ControlTemplate>

    <!--  TopLevelItem  -->
    <ControlTemplate x:Key="WpfUiMenuItemTopLevelItemTemplateKey" TargetType="{x:Type controls:MenuItem}">
        <Border
            x:Name="Border"
            Margin="4"
            Background="Transparent"
            CornerRadius="6">
            <Grid Margin="10">
                <Grid.ColumnDefinitions>
                    <ColumnDefinition Width="Auto" />
                    <ColumnDefinition Width="Auto" />
                    <ColumnDefinition Width="*" />
                </Grid.ColumnDefinitions>

                <ContentControl
                    x:Name="IconElement"
                    Grid.Column="0"
                    Margin="0,0,6,0"
                    VerticalAlignment="Center"
                    Content="{TemplateBinding Icon}"
                    FontSize="{TemplateBinding FontSize}" />

                <ContentPresenter
                    x:Name="HeaderPresenter"
                    Grid.Column="2"
                    VerticalAlignment="Center"
                    ContentSource="Header"
                    RecognizesAccessKey="True"
                    TextElement.Foreground="{TemplateBinding Foreground}" />
            </Grid>
        </Border>
        <ControlTemplate.Triggers>
            <Trigger Property="IsHighlighted" Value="True">
                <Setter TargetName="Border" Property="Background" Value="{DynamicResource MenuBarItemBackgroundSelected}" />
            </Trigger>
            <Trigger Property="Icon" Value="{x:Null}">
                <Setter TargetName="IconElement" Property="Visibility" Value="Collapsed" />
                <Setter TargetName="IconElement" Property="Margin" Value="0" />
            </Trigger>
            <Trigger Property="Header" Value="{x:Null}">
                <Setter TargetName="IconElement" Property="Margin" Value="0" />
                <Setter TargetName="HeaderPresenter" Property="Visibility" Value="Collapsed" />
            </Trigger>
            <Trigger Property="IsEnabled" Value="False">
                <Setter Property="Foreground">
                    <Setter.Value>
                        <SolidColorBrush Color="{DynamicResource TextFillColorDisabled}" />
                    </Setter.Value>
                </Setter>
            </Trigger>
        </ControlTemplate.Triggers>
    </ControlTemplate>

    <!--  SubmenuItem  -->
    <ControlTemplate x:Key="WpfUiMenuItemSubmenuItemTemplateKey" TargetType="{x:Type controls:MenuItem}">
        <Border
            x:Name="Border"
            Margin="4,1,4,1"
            Background="Transparent"
            CornerRadius="4">
            <Grid Margin="8,6,8,6">
                <Grid.ColumnDefinitions>
                    <ColumnDefinition Width="Auto" />
                    <ColumnDefinition Width="Auto" />
                    <ColumnDefinition Width="Auto" />
                    <ColumnDefinition Width="*" />
                    <ColumnDefinition Width="Auto" SharedSizeGroup="Shortcut" />
                </Grid.ColumnDefinitions>

                <Border
                    x:Name="CheckBoxIconBorder"
                    Grid.Column="0"
                    Width="20"
                    Height="20"
                    Margin="0"
                    VerticalAlignment="Center"
                    Background="{DynamicResource CheckBoxBackground}"
                    BorderBrush="{DynamicResource CheckBoxBorderBrush}"
                    BorderThickness="1"
                    CornerRadius="4"
                    Visibility="Collapsed">
                    <TextBlock
                        x:Name="CheckBoxIcon"
                        HorizontalAlignment="Center"
                        VerticalAlignment="Center"
                        FontFamily="{DynamicResource FluentSystemIcons}"
                        FontSize="16"
                        Text=""
                        TextAlignment="Center" />
                </Border>

                <ContentControl
                    x:Name="IconElement"
                    Grid.Column="1"
                    Margin="0,0,6,0"
                    VerticalAlignment="Center"
                    Content="{TemplateBinding Icon}"
                    FontSize="16" />

                <ContentPresenter
                    Grid.Column="3"
                    ContentSource="Header"
                    RecognizesAccessKey="True"
                    TextElement.Foreground="{TemplateBinding Foreground}" />

                <TextBlock
                    x:Name="InputGestureText"
                    Grid.Column="4"
                    Margin="25,0,0,0"
                    VerticalAlignment="Bottom"
                    DockPanel.Dock="Right"
                    FontSize="11"
                    Foreground="{DynamicResource TextFillColorDisabledBrush}"
                    Text="{TemplateBinding InputGestureText}" />
            </Grid>
        </Border>
        <ControlTemplate.Triggers>
            <Trigger Property="IsHighlighted" Value="True">
                <Setter TargetName="Border" Property="Background" Value="{DynamicResource MenuBarItemBackgroundSelected}" />
            </Trigger>
            <Trigger Property="Icon" Value="{x:Null}">
                <Setter TargetName="IconElement" Property="Visibility" Value="Collapsed" />
                <Setter TargetName="IconElement" Property="Margin" Value="0" />
            </Trigger>
            <Trigger Property="IsCheckable" Value="True">
                <Setter TargetName="CheckBoxIconBorder" Property="Visibility" Value="Visible" />
                <Setter TargetName="CheckBoxIconBorder" Property="Margin" Value="0,0,6,0" />
            </Trigger>
            <Trigger Property="IsChecked" Value="True">
                <Setter TargetName="CheckBoxIcon" Property="Text" Value="&#xF294;" />
            </Trigger>
            <Trigger Property="IsEnabled" Value="False">
                <Setter Property="Foreground">
                    <Setter.Value>
                        <SolidColorBrush Color="{DynamicResource TextFillColorDisabled}" />
                    </Setter.Value>
                </Setter>
            </Trigger>
            <Trigger Property="InputGestureText" Value="">
                <Setter TargetName="InputGestureText" Property="Visibility" Value="Collapsed" />
            </Trigger>
        </ControlTemplate.Triggers>
    </ControlTemplate>

    <!--  SubItem with Subitems  -->
    <ControlTemplate x:Key="WpfUiMenuItemSubmenuHeaderTemplateKey" TargetType="{x:Type controls:MenuItem}">
        <Grid>
            <Grid.RowDefinitions>
                <RowDefinition Height="*" />
                <RowDefinition Height="Auto" />
            </Grid.RowDefinitions>

            <Border
                x:Name="Border"
                Grid.Row="1"
                Margin="4,1,4,1"
                BorderThickness="1"
                CornerRadius="4">
                <Grid x:Name="MenuItemContent" Margin="8,6,8,6">
                    <Grid.ColumnDefinitions>
                        <ColumnDefinition Width="Auto" />
                        <ColumnDefinition Width="Auto" />
                        <ColumnDefinition Width="*" />
                        <ColumnDefinition Width="Auto" />
                    </Grid.ColumnDefinitions>

                    <ContentControl
                        x:Name="IconElement"
                        Grid.Column="0"
                        Margin="0,0,6,0"
                        VerticalAlignment="Center"
                        Content="{TemplateBinding Icon}"
                        FontSize="16" />

                    <ContentPresenter
                        x:Name="HeaderHost"
                        Grid.Column="2"
                        ContentSource="Header"
                        RecognizesAccessKey="True" />

                    <Grid Grid.Column="3">
                        <controls:SymbolIcon
                            x:Name="Chevron"
                            Margin="0,3,0,0"
                            VerticalAlignment="Center"
                            FontSize="14"
                            Symbol="ChevronRight20" />
                    </Grid>
                </Grid>
            </Border>

            <Popup
                x:Name="Popup"
                Grid.Row="1"
                AllowsTransparency="True"
                Focusable="False"
                IsOpen="{TemplateBinding IsSubmenuOpen}"
                Placement="Right"
                PlacementTarget="{Binding ElementName=MenuItemContent}"
                PopupAnimation="None"
                VerticalOffset="-20">
                <Grid>
                    <Border
                        x:Name="SubmenuBorder"
                        Margin="12,10,12,18"
                        Padding="0,3,0,3"
                        Background="{DynamicResource FlyoutBackground}"
                        BorderBrush="{DynamicResource FlyoutBorderBrush}"
                        BorderThickness="1"
                        CornerRadius="8"
                        SnapsToDevicePixels="True">
                        <Border.RenderTransform>
                            <TranslateTransform />
                        </Border.RenderTransform>
<<<<<<< HEAD
                        <Border.Background>
                            <SolidColorBrush Color="{DynamicResource SystemFillColorSolidNeutralBackground}" />
                        </Border.Background>
                        <controls:PassiveScrollViewer CanContentScroll="True" Style="{StaticResource UiMenuItemScrollViewer}">
=======
                        <ScrollViewer CanContentScroll="True" Style="{StaticResource UiMenuItemScrollViewer}">
>>>>>>> bdff9f93
                            <StackPanel IsItemsHost="True" KeyboardNavigation.DirectionalNavigation="Cycle" />
                        </controls:PassiveScrollViewer>
                        <Border.Effect>
                            <DropShadowEffect
                                BlurRadius="20"
                                Direction="270"
                                Opacity="0.5"
                                ShadowDepth="6" />
                        </Border.Effect>
                    </Border>
                </Grid>
            </Popup>
        </Grid>
        <ControlTemplate.Triggers>
            <Trigger Property="Icon" Value="{x:Null}">
                <Setter TargetName="IconElement" Property="Visibility" Value="Collapsed" />
                <Setter TargetName="IconElement" Property="Margin" Value="0" />
            </Trigger>
            <Trigger Property="IsHighlighted" Value="true">
                <Setter TargetName="Border" Property="Background" Value="{DynamicResource MenuBarItemBackgroundSelected}" />
            </Trigger>
            <!--<Trigger SourceName="Popup" Property="AllowsTransparency" Value="True">
                <Setter TargetName="SubmenuBorder" Property="CornerRadius" Value="4" />
                <Setter TargetName="SubmenuBorder" Property="Padding" Value="0,3,0,3" />
            </Trigger>-->
            <Trigger Property="IsEnabled" Value="false">
                <Setter Property="Foreground">
                    <Setter.Value>
                        <SolidColorBrush Color="{DynamicResource TextFillColorDisabled}" />
                    </Setter.Value>
                </Setter>
                <Setter TargetName="Chevron" Property="Foreground">
                    <Setter.Value>
                        <SolidColorBrush Color="{DynamicResource TextFillColorDisabled}" />
                    </Setter.Value>
                </Setter>
            </Trigger>
            <Trigger Property="IsSubmenuOpen" Value="True">
                <Trigger.EnterActions>
                    <BeginStoryboard>
                        <Storyboard>
                            <DoubleAnimation
                                Storyboard.TargetName="SubmenuBorder"
                                Storyboard.TargetProperty="(Border.RenderTransform).(TranslateTransform.Y)"
                                From="-90"
                                To="0"
                                Duration="00:00:00.167">
                                <DoubleAnimation.EasingFunction>
                                    <CircleEase EasingMode="EaseOut" />
                                </DoubleAnimation.EasingFunction>
                            </DoubleAnimation>
                        </Storyboard>
                    </BeginStoryboard>
                </Trigger.EnterActions>
            </Trigger>
        </ControlTemplate.Triggers>
    </ControlTemplate>

    <!--  MenuItem Style  -->
    <Style x:Key="WpfUiMenuItem" TargetType="{x:Type controls:MenuItem}">
        <Setter Property="OverridesDefaultStyle" Value="True" />
        <Setter Property="FocusVisualStyle" Value="{DynamicResource DefaultControlFocusVisualStyle}" />
        <Setter Property="KeyboardNavigation.IsTabStop" Value="True" />
        <Setter Property="Focusable" Value="True" />
        <Style.Triggers>
            <Trigger Property="Role" Value="TopLevelHeader">
                <Setter Property="Template" Value="{StaticResource WpfUiMenuItemTopLevelHeaderTemplateKey}" />
                <Setter Property="Grid.IsSharedSizeScope" Value="True" />
            </Trigger>
            <Trigger Property="Role" Value="TopLevelItem">
                <Setter Property="Template" Value="{StaticResource WpfUiMenuItemTopLevelItemTemplateKey}" />
            </Trigger>
            <Trigger Property="Role" Value="SubmenuHeader">
                <Setter Property="Template" Value="{StaticResource WpfUiMenuItemSubmenuHeaderTemplateKey}" />
            </Trigger>
            <Trigger Property="Role" Value="SubmenuItem">
                <Setter Property="Template" Value="{StaticResource WpfUiMenuItemSubmenuItemTemplateKey}" />
            </Trigger>
        </Style.Triggers>
    </Style>

    <Style BasedOn="{StaticResource WpfUiMenuItem}" TargetType="{x:Type controls:MenuItem}" />

</ResourceDictionary><|MERGE_RESOLUTION|>--- conflicted
+++ resolved
@@ -101,15 +101,7 @@
                             <Border.RenderTransform>
                                 <TranslateTransform />
                             </Border.RenderTransform>
-<<<<<<< HEAD
-                            <Border.Background>
-                                <SolidColorBrush Color="{DynamicResource SystemFillColorSolidNeutralBackground}" />
-                            </Border.Background>
                             <controls:PassiveScrollViewer CanContentScroll="True" Style="{StaticResource UiMenuItemScrollViewer}">
-=======
-
-                            <ScrollViewer CanContentScroll="True" Style="{StaticResource UiMenuItemScrollViewer}">
->>>>>>> bdff9f93
                                 <StackPanel IsItemsHost="True" KeyboardNavigation.DirectionalNavigation="Cycle" />
                             </controls:PassiveScrollViewer>
                             <Border.Effect>
@@ -365,14 +357,7 @@
                         <Border.RenderTransform>
                             <TranslateTransform />
                         </Border.RenderTransform>
-<<<<<<< HEAD
-                        <Border.Background>
-                            <SolidColorBrush Color="{DynamicResource SystemFillColorSolidNeutralBackground}" />
-                        </Border.Background>
                         <controls:PassiveScrollViewer CanContentScroll="True" Style="{StaticResource UiMenuItemScrollViewer}">
-=======
-                        <ScrollViewer CanContentScroll="True" Style="{StaticResource UiMenuItemScrollViewer}">
->>>>>>> bdff9f93
                             <StackPanel IsItemsHost="True" KeyboardNavigation.DirectionalNavigation="Cycle" />
                         </controls:PassiveScrollViewer>
                         <Border.Effect>
@@ -524,14 +509,7 @@
                             <Border.RenderTransform>
                                 <TranslateTransform />
                             </Border.RenderTransform>
-<<<<<<< HEAD
-                            <Border.Background>
-                                <SolidColorBrush Color="{DynamicResource SystemFillColorSolidNeutralBackground}" />
-                            </Border.Background>
                             <controls:PassiveScrollViewer CanContentScroll="True" Style="{StaticResource UiMenuItemScrollViewer}">
-=======
-                            <ScrollViewer CanContentScroll="True" Style="{StaticResource UiMenuItemScrollViewer}">
->>>>>>> bdff9f93
                                 <StackPanel IsItemsHost="True" KeyboardNavigation.DirectionalNavigation="Cycle" />
                             </controls:PassiveScrollViewer>
                             <Border.Effect>
@@ -800,14 +778,7 @@
                         <Border.RenderTransform>
                             <TranslateTransform />
                         </Border.RenderTransform>
-<<<<<<< HEAD
-                        <Border.Background>
-                            <SolidColorBrush Color="{DynamicResource SystemFillColorSolidNeutralBackground}" />
-                        </Border.Background>
                         <controls:PassiveScrollViewer CanContentScroll="True" Style="{StaticResource UiMenuItemScrollViewer}">
-=======
-                        <ScrollViewer CanContentScroll="True" Style="{StaticResource UiMenuItemScrollViewer}">
->>>>>>> bdff9f93
                             <StackPanel IsItemsHost="True" KeyboardNavigation.DirectionalNavigation="Cycle" />
                         </controls:PassiveScrollViewer>
                         <Border.Effect>
