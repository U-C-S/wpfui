--- conflicted
+++ resolved
@@ -229,13 +229,8 @@
     {
         Id = Guid.NewGuid().ToString("n");
 
-        //Just in case
-<<<<<<< HEAD
-        // Unloaded += static (sender, _) => { ((NavigationViewItem)sender).NavigationViewItemParent = null; };
-=======
         Unloaded += static (sender, _) =>
             ((NavigationViewItem)sender).NavigationViewItemParent = null;
->>>>>>> ad707052
     }
 
     public NavigationViewItem(Type targetPageType) : this()
