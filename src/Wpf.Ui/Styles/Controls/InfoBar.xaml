﻿<!--
    This Source Code Form is subject to the terms of the MIT License.
    If a copy of the MIT was not distributed with this file, You can obtain one at https://opensource.org/licenses/MIT.
    Copyright (C) Leszek Pomianowski and WPF UI Contributors.
    All Rights Reserved.
-->

<ResourceDictionary
    xmlns="http://schemas.microsoft.com/winfx/2006/xaml/presentation"
    xmlns:x="http://schemas.microsoft.com/winfx/2006/xaml"
    xmlns:controls="clr-namespace:Wpf.Ui.Controls">

    <Thickness x:Key="InfoBarPadding">14,8,14,8</Thickness>
    <Thickness x:Key="InfoBarBorderThemeThickness">1</Thickness>

    <Style TargetType="{x:Type controls:InfoBar}">
        <Setter Property="Background">
            <Setter.Value>
                <SolidColorBrush Color="{DynamicResource ControlFillColorDefault}" />
            </Setter.Value>
        </Setter>
        <Setter Property="Foreground">
            <Setter.Value>
                <SolidColorBrush Color="{DynamicResource TextFillColorPrimary}" />
            </Setter.Value>
        </Setter>
        <Setter Property="Padding" Value="{StaticResource InfoBarPadding}" />
        <Setter Property="HorizontalAlignment" Value="Stretch" />
        <Setter Property="VerticalAlignment" Value="Center" />
        <Setter Property="HorizontalContentAlignment" Value="Stretch" />
        <Setter Property="VerticalContentAlignment" Value="Center" />
        <Setter Property="BorderBrush" Value="{DynamicResource ControlElevationBorderBrush}" />
        <Setter Property="BorderThickness" Value="{StaticResource InfoBarBorderThemeThickness}" />
        <Setter Property="FontSize" Value="{DynamicResource ControlContentThemeFontSize}" />
        <Setter Property="FontWeight" Value="Normal" />
        <Setter Property="Border.CornerRadius" Value="{DynamicResource ControlCornerRadius}" />
        <Setter Property="Focusable" Value="False" />
        <Setter Property="KeyboardNavigation.IsTabStop" Value="False" />
        <Setter Property="SnapsToDevicePixels" Value="True" />
        <Setter Property="OverridesDefaultStyle" Value="True" />
        <Setter Property="Template">
            <Setter.Value>
                <ControlTemplate TargetType="{x:Type controls:InfoBar}">
                    <Grid x:Name="InfoBarRoot">
                        <Border
                            x:Name="ContentBorder"
                            Padding="16,14,16,10"
                            HorizontalAlignment="{TemplateBinding HorizontalAlignment}"
                            VerticalAlignment="{TemplateBinding VerticalAlignment}"
                            Background="{TemplateBinding Background}"
                            BorderBrush="{TemplateBinding BorderBrush}"
                            BorderThickness="{TemplateBinding BorderThickness}"
                            CornerRadius="{TemplateBinding Border.CornerRadius}">
                            <Grid>
                                <Grid.ColumnDefinitions>
                                    <ColumnDefinition Width="Auto" />
                                    <ColumnDefinition Width="*" />
                                    <ColumnDefinition Width="Auto" />
                                </Grid.ColumnDefinitions>

<<<<<<< HEAD
                                <Border Margin="0,2,14,0" VerticalAlignment="Top">
                                    <iconElements:SymbolIcon
=======
                                <Border Margin="0,0,10,0">
                                    <controls:SymbolIcon
>>>>>>> 7addd9e1
                                        x:Name="SymbolIcon"
                                        VerticalAlignment="Top"
                                        Filled="True"
                                        FontSize="16" />
                                </Border>

                                <WrapPanel Grid.Column="1" VerticalAlignment="Top">
                                    <TextBlock
                                        Margin="0,0,14,0"
                                        ScrollViewer.CanContentScroll="False"
                                        Text="{TemplateBinding Title}"
                                        TextElement.FontSize="{TemplateBinding FontSize}"
                                        TextElement.FontWeight="SemiBold"
                                        TextWrapping="Wrap" />

                                    <TextBlock
                                        Margin="0"
                                        ScrollViewer.CanContentScroll="False"
                                        Text="{TemplateBinding Message}"
                                        TextElement.FontSize="{TemplateBinding FontSize}"
                                        TextWrapping="Wrap" />
                                </WrapPanel>

                                <Border
                                    Grid.Column="2"
                                    Margin="12,-2,0,0"
                                    VerticalAlignment="Top">
                                    <controls:Button
                                        x:Name="CloseButton"
                                        Padding="4"
                                        Background="Transparent"
                                        BorderThickness="0"
                                        Command="{Binding Path=TemplateButtonCommand, Mode=OneWay, RelativeSource={RelativeSource TemplatedParent}}"
                                        IsEnabled="True">
                                        <controls:Button.Icon>
                                            <controls:SymbolIcon Symbol="Dismiss24" />
                                        </controls:Button.Icon>
                                    </controls:Button>
                                </Border>
                            </Grid>
                        </Border>
                    </Grid>
                    <ControlTemplate.Triggers>
                        <Trigger Property="IsClosable" Value="False">
                            <Setter TargetName="CloseButton" Property="Visibility" Value="Collapsed" />
                        </Trigger>

                        <Trigger Property="IsOpen" Value="True">
                            <Setter TargetName="InfoBarRoot" Property="Visibility" Value="Visible" />
                        </Trigger>
                        <Trigger Property="IsOpen" Value="False">
                            <Setter TargetName="InfoBarRoot" Property="Visibility" Value="Collapsed" />
                        </Trigger>

                        <Trigger Property="Severity" Value="Informational">
                            <Setter TargetName="SymbolIcon" Property="Foreground">
                                <Setter.Value>
                                    <SolidColorBrush Color="{DynamicResource SystemAccentColorSecondary}" />
                                </Setter.Value>
                            </Setter>
                            <Setter TargetName="SymbolIcon" Property="Symbol" Value="Info24" />
                            <Setter TargetName="ContentBorder" Property="Background" Value="{DynamicResource SystemFillColorNeutralBackgroundBrush}" />
                        </Trigger>
                        <Trigger Property="Severity" Value="Success">
                            <Setter TargetName="SymbolIcon" Property="Foreground" Value="{DynamicResource SystemFillColorSuccessBrush}" />
                            <Setter TargetName="SymbolIcon" Property="Symbol" Value="CheckmarkCircle24" />
                            <Setter TargetName="ContentBorder" Property="Background" Value="{DynamicResource SystemFillColorSuccessBackgroundBrush}" />
                        </Trigger>
                        <Trigger Property="Severity" Value="Warning">
                            <Setter TargetName="SymbolIcon" Property="Foreground" Value="{DynamicResource SystemFillColorCautionBrush}" />
                            <Setter TargetName="SymbolIcon" Property="Symbol" Value="ErrorCircle24" />
                            <Setter TargetName="ContentBorder" Property="Background" Value="{DynamicResource SystemFillColorCautionBackgroundBrush}" />
                        </Trigger>
                        <Trigger Property="Severity" Value="Error">
                            <Setter TargetName="SymbolIcon" Property="Foreground" Value="{DynamicResource SystemFillColorCriticalBrush}" />
                            <Setter TargetName="SymbolIcon" Property="Symbol" Value="DismissCircle24" />
                            <Setter TargetName="ContentBorder" Property="Background" Value="{DynamicResource SystemFillColorCriticalBackgroundBrush}" />
                        </Trigger>
                    </ControlTemplate.Triggers>
                </ControlTemplate>
            </Setter.Value>
        </Setter>
    </Style>

</ResourceDictionary><|MERGE_RESOLUTION|>--- conflicted
+++ resolved
@@ -57,14 +57,8 @@
                                     <ColumnDefinition Width="*" />
                                     <ColumnDefinition Width="Auto" />
                                 </Grid.ColumnDefinitions>
-
-<<<<<<< HEAD
                                 <Border Margin="0,2,14,0" VerticalAlignment="Top">
-                                    <iconElements:SymbolIcon
-=======
-                                <Border Margin="0,0,10,0">
                                     <controls:SymbolIcon
->>>>>>> 7addd9e1
                                         x:Name="SymbolIcon"
                                         VerticalAlignment="Top"
                                         Filled="True"
