﻿<Page
    x:Class="Wpf.Ui.Gallery.Views.Pages.Text.RichTextBoxPage"
    xmlns="http://schemas.microsoft.com/winfx/2006/xaml/presentation"
    xmlns:x="http://schemas.microsoft.com/winfx/2006/xaml"
    xmlns:controls="clr-namespace:Wpf.Ui.Gallery.Controls"
    xmlns:d="http://schemas.microsoft.com/expression/blend/2008"
    xmlns:local="clr-namespace:Wpf.Ui.Gallery.Views.Pages.Text"
    xmlns:mc="http://schemas.openxmlformats.org/markup-compatibility/2006"
    xmlns:system="clr-namespace:System;assembly=System.Runtime"
    xmlns:ui="http://schemas.lepo.co/wpfui/2022/xaml"
    Title="RichTextBoxPage"
    d:DataContext="{d:DesignInstance local:RichTextBoxPage,
                                     IsDesignTimeCreatable=False}"
    d:DesignHeight="450"
    d:DesignWidth="800"
    ui:Design.Background="{DynamicResource ApplicationBackgroundBrush}"
    ui:Design.Foreground="{DynamicResource TextFillColorPrimaryBrush}"
    Foreground="{DynamicResource TextFillColorPrimaryBrush}"
    mc:Ignorable="d">
    <Page.Resources>
        <system:String x:Key="PageXamlUrl">https://github.com/lepoco/wpfui/blob/development/src/Wpf.Ui/Styles/Controls/RichTextBox.xaml</system:String>
        <system:String x:Key="PageCsharpUrl">https://github.com/dotnet/wpf/blob/main/src/Microsoft.DotNet.Wpf/src/PresentationFramework/System/Windows/Controls/RichTextBox.cs</system:String>
    </Page.Resources>

    <Grid>
        <Grid.ColumnDefinitions>
            <ColumnDefinition Width="*" />
            <ColumnDefinition Width="280" />
        </Grid.ColumnDefinitions>

<<<<<<< HEAD
        <Grid Grid.Column="0">
            <controls:GalleryControlPresenter
                Grid.Row="0"
                Margin="0"
                CodeText="&lt;PasswordBox /&gt;"
                HeaderText="A simple RichTextBox">
                <controls:GalleryControlPresenter.Content>
                    <RichTextBox />
                </controls:GalleryControlPresenter.Content>
            </controls:GalleryControlPresenter>
        </Grid>
        <controls:ControlDocumentationSummary
            Grid.Column="1"
            Margin="42,0,0,0"
            CsharpUrl="{StaticResource PageCsharpUrl}"
            XamlUrl="{StaticResource PageXamlUrl}" />
=======
                <Grid Grid.Column="0" Margin="42">
                    <controls:GalleryControlPresenter
                        Grid.Row="0"
                        Margin="0"
                        CodeText="&lt;RichTextBox /&gt;"
                        HeaderText="A simple RichTextBox">
                        <controls:GalleryControlPresenter.Content>
                            <RichTextBox />
                        </controls:GalleryControlPresenter.Content>
                    </controls:GalleryControlPresenter>
                </Grid>
            </Grid>
        </ui:DynamicScrollViewer>
        <controls:ControlDocumentationSummary CsharpUrl="{StaticResource PageCsharpUrl}" XamlUrl="{StaticResource PageXamlUrl}" />
>>>>>>> 7704254a
    </Grid>
</Page><|MERGE_RESOLUTION|>--- conflicted
+++ resolved
@@ -28,12 +28,11 @@
             <ColumnDefinition Width="280" />
         </Grid.ColumnDefinitions>
 
-<<<<<<< HEAD
         <Grid Grid.Column="0">
             <controls:GalleryControlPresenter
                 Grid.Row="0"
                 Margin="0"
-                CodeText="&lt;PasswordBox /&gt;"
+                CodeText="&lt;RichTextBox /&gt;"
                 HeaderText="A simple RichTextBox">
                 <controls:GalleryControlPresenter.Content>
                     <RichTextBox />
@@ -45,21 +44,5 @@
             Margin="42,0,0,0"
             CsharpUrl="{StaticResource PageCsharpUrl}"
             XamlUrl="{StaticResource PageXamlUrl}" />
-=======
-                <Grid Grid.Column="0" Margin="42">
-                    <controls:GalleryControlPresenter
-                        Grid.Row="0"
-                        Margin="0"
-                        CodeText="&lt;RichTextBox /&gt;"
-                        HeaderText="A simple RichTextBox">
-                        <controls:GalleryControlPresenter.Content>
-                            <RichTextBox />
-                        </controls:GalleryControlPresenter.Content>
-                    </controls:GalleryControlPresenter>
-                </Grid>
-            </Grid>
-        </ui:DynamicScrollViewer>
-        <controls:ControlDocumentationSummary CsharpUrl="{StaticResource PageCsharpUrl}" XamlUrl="{StaticResource PageXamlUrl}" />
->>>>>>> 7704254a
     </Grid>
 </Page>