--- conflicted
+++ resolved
@@ -29,7 +29,6 @@
                     <ColumnDefinition Width="*" />
                     <ColumnDefinition Width="Auto" />
                 </Grid.ColumnDefinitions>
-<<<<<<< HEAD
 
                 <Grid Grid.Column="0" Margin="42">
                     <controls:GalleryControlPresenter
@@ -55,17 +54,6 @@
                         </controls:GalleryControlPresenter.Content>
                     </controls:GalleryControlPresenter>
                 </Grid>
-=======
-                <ui:ToggleSwitch
-                    Grid.Column="0"
-                    Content="WPF UI toggle switch"
-                    IsEnabled="{Binding ViewModel.IsToggleSwitchEnabled, RelativeSource={RelativeSource Mode=FindAncestor, AncestorType=local:ToggleSwitchPage}, Mode=OneWay}" />
-                <CheckBox
-                    Grid.Column="1"
-                    Command="{Binding ViewModel.ToggleSwitchCheckboxCheckedCommand, RelativeSource={RelativeSource Mode=FindAncestor, AncestorType=local:ToggleSwitchPage}, Mode=OneWay}"
-                    CommandParameter="{Binding RelativeSource={RelativeSource Self}, Mode=OneWay}"
-                    Content="Disable switch" />
->>>>>>> dd2ee940
             </Grid>
         </controls:ControlExample>
     </Grid>
